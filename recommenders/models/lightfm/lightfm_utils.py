# Copyright (c) Microsoft Corporation. All rights reserved.
# Licensed under the MIT License.

import pandas as pd
import numpy as np
import seaborn as sns

from lightfm.evaluation import precision_at_k, recall_at_k


def model_perf_plots(df):
    """Function to plot model performance metrics.

    Args:
        df (pandas.DataFrame): Dataframe in tidy format, with ['epoch','level','value'] columns

    Returns:
        object: matplotlib axes
    """
    g = sns.FacetGrid(df, col="metric", hue="stage", col_wrap=2, sharey=False)
    g = g.map(sns.scatterplot, "epoch", "value").add_legend()


def compare_metric(df_list, metric="prec", stage="test"):
    """Function to combine and prepare list of dataframes into tidy format.

    Args:
        df_list (list): List of dataframes
        metrics (str): name of metric to be extracted, optional
        stage (str): name of model fitting stage to be extracted, optional

    Returns:
        pandas.DataFrame: Metrics
    """
    colnames = ["model" + str(x) for x in list(range(1, len(df_list) + 1))]
    models = [
        df[(df["stage"] == stage) & (df["metric"] == metric)]["value"]
        .reset_index(drop=True)
        .values
        for df in df_list
    ]

    output = pd.DataFrame(zip(*models), columns=colnames).stack().reset_index()
    output.columns = ["epoch", "data", "value"]
    return output


def track_model_metrics(
    model,
    train_interactions,
    test_interactions,
    k=10,
    no_epochs=100,
    no_threads=8,
    show_plot=True,
    **kwargs
):
    """Function to record model's performance at each epoch, formats the performance into tidy format,
    plots the performance and outputs the performance data.

    Args:
        model (LightFM instance): fitted LightFM model
        train_interactions (scipy sparse COO matrix): train interactions set
        test_interactions (scipy sparse COO matrix): test interaction set
        k (int): number of recommendations, optional
        no_epochs (int): Number of epochs to run, optional
        no_threads (int): Number of parallel threads to use, optional
        **kwargs: other keyword arguments to be passed down

    Returns:
        pandas.DataFrame, LightFM model, matplotlib axes:
        - Performance traces of the fitted model
        - Fitted model
        - Side effect of the method
    """
    # initialising temp data storage
    model_prec_train = [0] * no_epochs
    model_prec_test = [0] * no_epochs

    model_rec_train = [0] * no_epochs
    model_rec_test = [0] * no_epochs

    # fit model and store train/test metrics at each epoch
    for epoch in range(no_epochs):
        model.fit_partial(
            interactions=train_interactions, epochs=1, num_threads=no_threads, **kwargs
        )
        model_prec_train[epoch] = precision_at_k(
            model, train_interactions, k=k, **kwargs
        ).mean()
        model_prec_test[epoch] = precision_at_k(
            model, test_interactions, k=k, **kwargs
        ).mean()

        model_rec_train[epoch] = recall_at_k(
            model, train_interactions, k=k, **kwargs
        ).mean()
        model_rec_test[epoch] = recall_at_k(
            model, test_interactions, k=k, **kwargs
        ).mean()

    # collect the performance metrics into a dataframe
    fitting_metrics = pd.DataFrame(
        zip(model_prec_train, model_prec_test, model_rec_train, model_rec_test),
        columns=[
            "model_prec_train",
            "model_prec_test",
            "model_rec_train",
            "model_rec_test",
        ],
    )
    # convert into tidy format
    fitting_metrics = fitting_metrics.stack().reset_index()
    fitting_metrics.columns = ["epoch", "level", "value"]
    # exact the labels for each observation
    fitting_metrics["stage"] = fitting_metrics.level.str.split("_").str[-1]
    fitting_metrics["metric"] = fitting_metrics.level.str.split("_").str[1]
    fitting_metrics.drop(["level"], axis=1, inplace=True)
    # replace the metric keys to improve visualisation
    metric_keys = {"prec": "Precision", "rec": "Recall"}
    fitting_metrics.metric.replace(metric_keys, inplace=True)
    # plots the performance data
    if show_plot:
        model_perf_plots(fitting_metrics)
    return fitting_metrics, model


def similar_users(user_id, user_features, model, N=10):
    """Function to return top N similar users based on https://github.com/lyst/lightfm/issues/244#issuecomment-355305681

     Args:
        user_id (int): id of user to be used as reference
        user_features (scipy sparse CSR matrix): user feature matric
        model (LightFM instance): fitted LightFM model
        N (int): Number of top similar users to return

    Returns:
        pandas.DataFrame: top N most similar users with score
    """
    _, user_representations = model.get_user_representations(features=user_features)

    # Cosine similarity
    scores = user_representations.dot(user_representations[user_id, :])
    user_norms = np.linalg.norm(user_representations, axis=1)
    user_norms[user_norms == 0] = 1e-10
    scores /= user_norms

    best = np.argpartition(scores, -(N + 1))[-(N + 1) :]
    return pd.DataFrame(
        sorted(zip(best, scores[best] / user_norms[user_id]), key=lambda x: -x[1])[1:],
        columns=["userID", "score"],
    )


def similar_items(item_id, item_features, model, N=10):
    """Function to return top N similar items
    based on https://github.com/lyst/lightfm/issues/244#issuecomment-355305681

    Args:
        item_id (int): id of item to be used as reference
        item_features (scipy sparse CSR matrix): item feature matric
        model (LightFM instance): fitted LightFM model
        N (int): Number of top similar items to return

    Returns:
        pandas.DataFrame: top N most similar items with score
    """
    _, item_representations = model.get_item_representations(features=item_features)

    # Cosine similarity
    scores = item_representations.dot(item_representations[item_id, :])
    item_norms = np.linalg.norm(item_representations, axis=1)
    item_norms[item_norms == 0] = 1e-10
    scores /= item_norms

    best = np.argpartition(scores, -(N + 1))[-(N + 1) :]
    return pd.DataFrame(
        sorted(zip(best, scores[best] / item_norms[item_id]), key=lambda x: -x[1])[1:],
        columns=["itemID", "score"],
    )


def prepare_test_df(test_idx, uids, iids, uid_map, iid_map, weights):
    """Function to prepare test df for evaluation

    Args:
        test_idx (slice): slice of test indices
        uids (numpy.ndarray): Array of internal user indices
        iids (numpy.ndarray): Array of internal item indices
        uid_map (dict): Keys to map internal user indices to external ids.
        iid_map (dict): Keys to map internal item indices to external ids.
        weights (numpy.float32 coo_matrix): user-item interaction

    Returns:
        pandas.DataFrame: user-item selected for testing
    """
    test_df = pd.DataFrame(
        zip(
            uids[test_idx],
            iids[test_idx],
            [list(uid_map.keys())[x] for x in uids[test_idx]],
            [list(iid_map.keys())[x] for x in iids[test_idx]],
        ),
        columns=["uid", "iid", "userID", "itemID"],
    )

    dok_weights = weights.todok()
    test_df["rating"] = test_df.apply(lambda x: dok_weights[x.uid, x.iid], axis=1)

    return test_df[["userID", "itemID", "rating"]]


def prepare_all_predictions(
    data,
    uid_map,
    iid_map,
    interactions,
    model,
    num_threads,
    user_features=None,
    item_features=None,
):
    """Function to prepare all predictions for evaluation.
    Args:
        data (pandas df): dataframe of all users, items and ratings as loaded
        uid_map (dict): Keys to map internal user indices to external ids.
        iid_map (dict): Keys to map internal item indices to external ids.
        interactions (np.float32 coo_matrix): user-item interaction
        model (LightFM instance): fitted LightFM model
        num_threads (int): number of parallel computation threads
        user_features (np.float32 csr_matrix): User weights over features
        item_features (np.float32 csr_matrix):  Item weights over features
    Returns:
        pandas.DataFrame: all predictions
    """
    users, items, preds = [], [], []  # noqa: F841
    item = list(data.itemID.unique())
    for user in data.userID.unique():
        user = [user] * len(item)
        users.extend(user)
        items.extend(item)
    all_predictions = pd.DataFrame(data={"userID": users, "itemID": items})
    all_predictions["uid"] = all_predictions.userID.map(uid_map)
    all_predictions["iid"] = all_predictions.itemID.map(iid_map)

    dok_weights = interactions.todok()
    all_predictions["rating"] = all_predictions.apply(
        lambda x: dok_weights[x.uid, x.iid], axis=1
    )

    all_predictions = all_predictions[all_predictions.rating < 1].reset_index(drop=True)
    all_predictions = all_predictions.drop("rating", axis=1)

    all_predictions["prediction"] = all_predictions.apply(
        lambda x: model.predict(
<<<<<<< HEAD
            user_ids=np.array([x["uid"]], dtype=np.int32),
            item_ids=np.array([x["iid"]], dtype=np.int32),
=======
            user_ids=int(x["uid"]),
            item_ids=[x["iid"]],
>>>>>>> 46390874
            user_features=user_features,
            item_features=item_features,
            num_threads=num_threads,
        )[0],
        axis=1,
    )

    return all_predictions[["userID", "itemID", "prediction"]]<|MERGE_RESOLUTION|>--- conflicted
+++ resolved
@@ -253,13 +253,8 @@
 
     all_predictions["prediction"] = all_predictions.apply(
         lambda x: model.predict(
-<<<<<<< HEAD
             user_ids=np.array([x["uid"]], dtype=np.int32),
             item_ids=np.array([x["iid"]], dtype=np.int32),
-=======
-            user_ids=int(x["uid"]),
-            item_ids=[x["iid"]],
->>>>>>> 46390874
             user_features=user_features,
             item_features=item_features,
             num_threads=num_threads,
