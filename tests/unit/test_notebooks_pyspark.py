--- conflicted
+++ resolved
@@ -33,12 +33,10 @@
     notebook_path = notebooks["evaluation"]
     pm.execute_notebook(notebook_path, OUTPUT_NOTEBOOK, kernel_name=KERNEL_NAME)
 
-<<<<<<< HEAD
+
 
 @pytest.mark.notebooks
 @pytest.mark.spark
 def test_spark_hypertune(notebooks):
     notebook_path = notebooks["spark_hypertune"]
     pm.execute_notebook(notebook_path, OUTPUT_NOTEBOOK, kernel_name=KERNEL_NAME)
-=======
->>>>>>> d198a102
